// App.tsx
import React, { useState } from 'react';
import { Text } from 'react-native';
import { NavigationContainer } from '@react-navigation/native';
import { createBottomTabNavigator } from '@react-navigation/bottom-tabs';
import { createNativeStackNavigator } from '@react-navigation/native-stack';
import { GestureHandlerRootView } from 'react-native-gesture-handler';
import { SafeAreaProvider } from 'react-native-safe-area-context';
import Icon from 'react-native-vector-icons/Ionicons';

import DetectScreen from './src/screens/DetectScreen';
import OnboardingScreen from './src/screens/OnboardingScreen';
import TrimScreen from './src/screens/TrimScreen';
import CalibrationScreen from './src/screens/CalibrationScreen';
import AnalyzeScreen from './src/screens/AnalyzeScreen';
import ResultsScreen from './src/screens/ResultsScreen';
import AccountScreen from './src/screens/AccountScreen';
import SpeedResultScreen from './src/screens/SpeedResultScreen';

// ---------- Route types ----------
export type DetectStackParamList = {
  Detect: undefined;
  Trim: { sourceUri: string; duration: number };
  Calibration: { sourceUri: string; duration: number; startSec: number; endSec: number };
  Analyze: { sourceUri: string; startSec: number; endSec: number; metersPerPixel: number };
<<<<<<< HEAD
  SpeedResult: { maxKph: number; angle: number; videoUri: string; startSec: number; endSec: number };
=======
  SpeedResult: undefined;
>>>>>>> 9f66246d
};

const Tab = createBottomTabNavigator();
const DetectStack = createNativeStackNavigator<DetectStackParamList>();
const ResultsStack = createNativeStackNavigator();
const AccountStack = createNativeStackNavigator();

// ----- Stacks INSIDE each tab -----
function DetectStackNavigator() {
  return (
    <DetectStack.Navigator screenOptions={{ headerShown: false }}>
      <DetectStack.Screen name="Detect" component={DetectScreen} />
      <DetectStack.Screen name="Trim" component={TrimScreen} />
      <DetectStack.Screen name="Calibration" component={CalibrationScreen} />
      <DetectStack.Screen name="Analyze" component={AnalyzeScreen} />
      <DetectStack.Screen name="SpeedResult" component={SpeedResultScreen} />
    </DetectStack.Navigator>
  );
}

function ResultsStackNavigator() {
  return (
    <ResultsStack.Navigator screenOptions={{ headerShown: false }}>
      <ResultsStack.Screen name="ResultsRoot" component={ResultsScreen} />
      {/* Add more results-related screens here if you have them */}
    </ResultsStack.Navigator>
  );
}

function AccountStackNavigator() {
  return (
    <AccountStack.Navigator screenOptions={{ headerShown: false }}>
      <AccountStack.Screen name="AccountRoot" component={AccountScreen} />
      {/* Add more account-related screens here if needed */}
    </AccountStack.Navigator>
  );
}

// ----- Tabs are the ROOT -----
function MainTabs() {
  return (
    <Tab.Navigator
      screenOptions={({ route }) => ({
        headerShown: false,
        tabBarActiveTintColor: '#007AFF',
        tabBarInactiveTintColor: '#8e8e93',
        tabBarStyle: {
          backgroundColor: '#fff',
          borderTopWidth: 0,
          height: 70,
          paddingBottom: 10,
        },
        tabBarLabel: ({ color }) => <Text style={{ color, fontSize: 10 }}>{route.name}</Text>,
        tabBarIcon: ({ focused, color }) => {
          let iconName = '';
          if (route.name === 'Detect') iconName = focused ? 'scan' : 'scan-outline';
          else if (route.name === 'Results') iconName = focused ? 'bar-chart' : 'bar-chart-outline';
          else if (route.name === 'Account') iconName = focused ? 'person' : 'person-outline';
          return <Icon name={iconName} size={24} color={color} />;
        },
      })}
    >
      <Tab.Screen name="Detect" component={DetectStackNavigator} />
      <Tab.Screen name="Results" component={ResultsStackNavigator} />
      <Tab.Screen name="Account" component={AccountStackNavigator} />
    </Tab.Navigator>
  );
}

// --- Main App Component ---
const App = () => {
  const [showOnboarding, setShowOnboarding] = useState(true);

  return (
    <SafeAreaProvider>
      <GestureHandlerRootView style={{ flex: 1 }}>
        {showOnboarding ? (
          <OnboardingScreen onComplete={() => setShowOnboarding(false)} />
        ) : (
          <NavigationContainer>
            {/* Tabs are root -> tab bar stays visible everywhere */}
            <MainTabs />
          </NavigationContainer>
        )}
      </GestureHandlerRootView>
    </SafeAreaProvider>
  );
};

export default App;<|MERGE_RESOLUTION|>--- conflicted
+++ resolved
@@ -23,11 +23,7 @@
   Trim: { sourceUri: string; duration: number };
   Calibration: { sourceUri: string; duration: number; startSec: number; endSec: number };
   Analyze: { sourceUri: string; startSec: number; endSec: number; metersPerPixel: number };
-<<<<<<< HEAD
   SpeedResult: { maxKph: number; angle: number; videoUri: string; startSec: number; endSec: number };
-=======
-  SpeedResult: undefined;
->>>>>>> 9f66246d
 };
 
 const Tab = createBottomTabNavigator();
