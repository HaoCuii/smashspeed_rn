--- conflicted
+++ resolved
@@ -15,28 +15,15 @@
 import { SafeAreaView } from 'react-native-safe-area-context';
 import Ionicons from 'react-native-vector-icons/Ionicons';
 import Share from 'react-native-share';
-<<<<<<< HEAD
-=======
-import { getFirestore, collection, addDoc, serverTimestamp } from '@react-native-firebase/firestore';
-// Updated storage import - use modular API
-import { getStorage, ref, uploadBytesResumable, getDownloadURL } from '@react-native-firebase/storage';
-import { trim } from 'react-native-video-trim';
-import RNFS from 'react-native-fs'; // Better alternative for file operations
->>>>>>> c048c9d9
 
 // --- Firebase (React Native Firebase classic APIs) ---
 import firestore from '@react-native-firebase/firestore';
 import storage from '@react-native-firebase/storage';
 import auth from '@react-native-firebase/auth';
 
-<<<<<<< HEAD
 // --- Video trim + FS ---
 import { trim } from 'react-native-video-trim';
 import * as FileSystem from 'expo-file-system';
-=======
-const app = getApp();
-const auth = getAuth(app);
->>>>>>> c048c9d9
 
 // Optional dependencies
 let BlurView: any;
@@ -65,7 +52,6 @@
 
 export default function SpeedResultScreen({ route, navigation }: any) {
   const { maxKph, angle, videoUri, startSec, endSec } = route.params as SpeedResultParams;
-<<<<<<< HEAD
 
   // Debug logging
   console.log('SpeedResultScreen params:', {
@@ -76,9 +62,6 @@
     endSec,
   });
 
-=======
-  
->>>>>>> c048c9d9
   const hasAngle = typeof angle === 'number' && isFinite(angle) && angle >= 0;
 
   // Animation states
@@ -129,15 +112,9 @@
   // Firebase save functionality
   useEffect(() => {
     const saveResult = async () => {
-<<<<<<< HEAD
       console.log('Starting save process...');
 
       const user = auth().currentUser;
-=======
-      // Check if user is logged in
-      const user = auth.currentUser;
-      
->>>>>>> c048c9d9
       console.log('Current user:', user ? 'Logged in' : 'Not logged in');
 
       if (!user) {
@@ -145,10 +122,7 @@
         return;
       }
 
-<<<<<<< HEAD
       console.log('Checking video params:', { videoUri, startSec, endSec });
-=======
->>>>>>> c048c9d9
       if (!videoUri || startSec === undefined || endSec === undefined) {
         console.log('Missing video parameters, skipping save');
         return;
@@ -159,7 +133,6 @@
       try {
         const { uid } = user;
         const timestamp = Date.now();
-<<<<<<< HEAD
 
         console.log('Trimming video:', { startSec, endSec, videoUri });
         const trimmedPath = await trim(videoUri, {
@@ -170,20 +143,11 @@
 
         // Normalize to file:// URI for putFile
         const fileUri = toFileUri(trimmedPath);
-=======
-        
-
-        const resultPath = await trim(videoUri, { 
-          startTime: startSec * 1000, 
-          endTime: endSec * 1000 
-        });
->>>>>>> c048c9d9
 
         setSaveStatus('saving');
         setUploadProgress(0);
 
         const filename = `${timestamp}.mp4`;
-<<<<<<< HEAD
         const remotePath = `videos/${uid}/${filename}`;
         const ref = storage().ref(remotePath);
 
@@ -203,67 +167,6 @@
           console.log('Local trimmed file deleted');
         } catch (e) {
           console.warn('Failed to delete local file (non-fatal):', e);
-=======
-
-        const storage = getStorage(app);
-        const storageRef = ref(storage, `videos/${uid}/${filename}`);
-        
-        // Read the file as bytes using RNFS
-
-        let filePath = resultPath;
-        
-        // Handle different path formats
-        if (resultPath.startsWith('file://')) {
-          filePath = resultPath.replace('file://', '');
-        }
-        
-        // Check if file exists
-        const exists = await RNFS.exists(filePath);
-        if (!exists) {
-          throw new Error(`File does not exist at path: ${filePath}`);
-        }
-        
-        // Get file stats
-        const stats = await RNFS.stat(filePath);
-
-        // Read file as base64 and convert to bytes
-        const base64Data = await RNFS.readFile(filePath, 'base64');
-
-        // Convert base64 to Uint8Array
-        const binaryString = atob(base64Data);
-        const bytes = new Uint8Array(binaryString.length);
-        for (let i = 0; i < binaryString.length; i++) {
-          bytes[i] = binaryString.charCodeAt(i);
-        }
-
-        // Use uploadBytesResumable for better error handling and progress tracking
-        const uploadTask = uploadBytesResumable(storageRef, bytes, {
-          contentType: 'video/mp4',
-        });
-        
-        // Monitor upload progress
-        uploadTask.on('state_changed', 
-          (snapshot) => {
-            const progress = (snapshot.bytesTransferred / snapshot.totalBytes) * 100;
-            setUploadProgress(Math.round(progress));
-          }, 
-          (error) => {
-            console.error('Upload error:', error);
-            throw error;
-          }
-        );
-        
-        // Wait for upload to complete
-        await uploadTask;
-
-        const videoURL = await getDownloadURL(storageRef);
-
-        // Clean up the local file after upload
-        try {
-          await RNFS.unlink(filePath);
-        } catch (cleanupError) {
-          console.warn('Failed to clean up local file:', cleanupError);
->>>>>>> c048c9d9
         }
 
         const detectionData = {
@@ -275,14 +178,8 @@
           userId: uid,
         };
 
-<<<<<<< HEAD
         await firestore().collection('users').doc(uid).collection('detections').add(detectionData);
         console.log('Successfully saved to Firestore');
-=======
-        const db = getFirestore(app);
-        const docRef = await addDoc(collection(db, 'users', uid, 'detections'), detectionData);
-        console.log('Successfully saved to Firestore with ID:', docRef.id);
->>>>>>> c048c9d9
 
         setSaveStatus('saved');
         setUploadProgress(100);
@@ -311,12 +208,7 @@
       console.log('Video data available, attempting save');
       saveResult();
     } else {
-<<<<<<< HEAD
       const user = auth().currentUser;
-=======
-      // Check if user is logged in even without video
-      const user = auth.currentUser;
->>>>>>> c048c9d9
       if (!user) {
         console.log('No video data and not logged in');
         setSaveStatus('not_logged_in');
