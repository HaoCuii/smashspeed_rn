import React, { useEffect, useMemo, useRef, useState, useCallback } from 'react';
import {
  View,
  StyleSheet,
  Text,
  TouchableOpacity,
  useWindowDimensions,
  DeviceEventEmitter,
  ActivityIndicator,
  ScrollView,
  Platform,
  Alert,
  ImageBackground,
} from 'react-native';
import { SafeAreaView } from 'react-native-safe-area-context';
import Video, { OnLoadData } from 'react-native-video';
import { runDetection, mapModelToVideo, Box } from '../ml/yolo';
import { pxPerSecToKph } from '../ml/kalman';
<<<<<<< HEAD
import LinearGradient from 'react-native-linear-gradient';

=======
import { Gesture, GestureDetector, GestureHandlerRootView } from 'react-native-gesture-handler';
import Animated, { useSharedValue, useAnimatedStyle, withTiming } from 'react-native-reanimated';
import Slider from '@react-native-community/slider';
import HapticFeedback, { HapticFeedbackTypes } from 'react-native-haptic-feedback';
import { HapticFeedbackTypes as HapticConstants } from 'react-native-haptic-feedback';
import Ionicons from 'react-native-vector-icons/Ionicons'; // MODIFICATION: Import icons

// --- Type Definitions ---
>>>>>>> 9f66246d
type AnalyzeParams = {
  sourceUri: string;
  startSec: number;
  endSec: number;
  metersPerPixel: number;
};
type FrameDetections = { t: number; boxes: Box[] };
type VideoHandle = React.ElementRef<typeof Video>;
type VBox = { x: number; y: number; width: number; height: number };
type Selected = { type: 'ai'; idx: number } | { type: 'user'; idx: number };
type EditMode = 'move' | 'resize';
type UndoState = { frames: FrameDetections[], userBoxesByIndex: Record<number, VBox[]> };

// --- Haptic Feedback Options ---
const hapticOptions = {
  enableVibrateFallback: true,
  ignoreAndroidSystemSettings: false,
};

const triggerHaptic = (type: 'light' | 'medium' | 'heavy' = 'light') => {
  let feedbackType: HapticFeedbackTypes;
  if (Platform.OS === 'ios') {
    const iosMap = {
      light: HapticConstants.impactLight,
      medium: HapticConstants.impactMedium,
      heavy: HapticConstants.impactHeavy,
    };
    feedbackType = iosMap[type];
  } else {
    const androidMap = {
      light: HapticConstants.virtualKey,
      medium: HapticConstants.keyboardTap,
      heavy: HapticConstants.longPress,
    };
    feedbackType = androidMap[type];
  }
  HapticFeedback.trigger(feedbackType, hapticOptions);
};

// --- Reusable UI Components ---
const RepeatingFineTuneButton = ({
  icon,
  onPress,
}: {
  icon: React.ReactNode; // MODIFICATION: Changed from string to ReactNode
  onPress: (pressCount: number) => void;
}) => {
  const [isPressing, setIsPressing] = useState(false);
  const timerRef = useRef<NodeJS.Timeout | null>(null);
  const pressCountRef = useRef(0);

  const startTimer = () => {
    stopTimer();
    pressCountRef.current = 0;
    onPress(pressCountRef.current);
    pressCountRef.current += 1;
    timerRef.current = setInterval(() => {
      onPress(pressCountRef.current);
      pressCountRef.current += 1;
      triggerHaptic('light');
    }, 100);
  };

  const stopTimer = () => {
    if (timerRef.current) clearInterval(timerRef.current);
    timerRef.current = null;
    pressCountRef.current = 0;
  };

  return (
    <TouchableOpacity
      activeOpacity={0.7}
      onPressIn={() => { setIsPressing(true); triggerHaptic('medium'); startTimer(); }}
      onPressOut={() => { setIsPressing(false); stopTimer(); }}
      style={[styles.fineTuneBtn, isPressing && styles.fineTuneBtnActive]}
    >
      {icon}
    </TouchableOpacity>
  );
};

<<<<<<< HEAD
export default function AnalyzeScreen({ route, navigation }: any) {
=======
const GlowButton = ({ onPress, disabled, children }: { onPress: () => void, disabled?: boolean, children: React.ReactNode }) => {
  const [isPressed, setIsPressed] = useState(false);
  return (
    <TouchableOpacity
      onPress={onPress}
      disabled={disabled}
      onPressIn={() => setIsPressed(true)}
      onPressOut={() => setIsPressed(false)}
      style={[isPressed && !disabled ? styles.glowEffect : {}, disabled ? styles.btnDisabled : {}]}
    >
      {children}
    </TouchableOpacity>
  );
};

export default function AnalyzeScreen({ route, navigation }: any) {
  // --- Hooks and State ---
>>>>>>> 9f66246d
  const { width: screenW, height: screenH } = useWindowDimensions();
  const { sourceUri, startSec, endSec, metersPerPixel } = route.params as AnalyzeParams;

  const [isLoading, setIsLoading] = useState(false);
  const [vw, setVw] = useState(0);
  const [vh, setVh] = useState(0);
<<<<<<< HEAD
  const [drawRect, setDrawRect] = useState({ x: 0, y: 0, w: screenW, h: Math.floor(screenH * 0.5) });
=======
  const [drawRect, setDrawRect] = useState({ x: 0, y: 0, w: screenW, h: Math.floor(screenH * 0.45) });
>>>>>>> 9f66246d
  const [frames, setFrames] = useState<FrameDetections[]>([]);
  const [currentIndex, setCurrentIndex] = useState(0);
  const [pendingIndex, setPendingIndex] = useState<number | null>(null);
  const [userBoxesByIndex, setUserBoxesByIndex] = useState<Record<number, VBox[]>>({});
  const [selected, setSelected] = useState<Selected | null>(null);
  const [showTuningControls, setShowTuningControls] = useState(false); // MODIFICATION: Closed by default
  const [editMode, setEditMode] = useState<EditMode>('move');

  const [undoStack, setUndoStack] = useState<UndoState[]>([]);
  const [redoStack, setRedoStack] = useState<UndoState[]>([]);

<<<<<<< HEAD
  const videoRef = useRef<VideoHandle | null>(null);
=======
  const scale = useSharedValue(1);
  const savedScale = useSharedValue(1);
  const translateX = useSharedValue(0);
  const translateY = useSharedValue(0);
  const savedTranslateX = useSharedValue(0);
  const savedTranslateY = useSharedValue(0);

  const videoRef = useRef<VideoHandle>(null);
>>>>>>> 9f66246d
  const videoLoaded = useRef(false);
  const didAutoSeek = useRef(false);

  // --- Memos & Callbacks ---
  useEffect(() => {
    if (!vw || !vh) return;
    const maxW = screenW;
<<<<<<< HEAD
    const maxH = Math.floor(screenH * 0.5);
=======
    const maxH = Math.floor(screenH * 0.45);
>>>>>>> 9f66246d
    const scale = Math.min(maxW / vw, maxH / vh);
    const w = vw * scale;
    const h = vh * scale;
    setDrawRect({ x: (screenW - w) / 2, y: (maxH - h) / 2, w, h });
  }, [vw, vh, screenW, screenH]);

  const saveUndoState = useCallback(() => {
    setUndoStack(prev => [...prev, { frames, userBoxesByIndex }]);
    setRedoStack([]);
  }, [frames, userBoxesByIndex]);

  const undo = () => {
    if (undoStack.length === 0) return;
    triggerHaptic('medium');
    const lastState = undoStack[undoStack.length - 1];
    setRedoStack(prev => [...prev, { frames, userBoxesByIndex }]);
    setFrames(lastState.frames);
    setUserBoxesByIndex(lastState.userBoxesByIndex);
    setUndoStack(prev => prev.slice(0, -1));
  };

  const redo = () => {
    if (redoStack.length === 0) return;
    triggerHaptic('medium');
    const nextState = redoStack[redoStack.length - 1];
    setUndoStack(prev => [...prev, { frames, userBoxesByIndex }]);
    setFrames(nextState.frames);
    setUserBoxesByIndex(nextState.userBoxesByIndex);
    setRedoStack(prev => prev.slice(0, -1));
  };

  const loadDetections = useCallback(async () => {
    setIsLoading(true);
    setFrames([]);
    setCurrentIndex(0);
    setPendingIndex(null);
    setUserBoxesByIndex({});
    setSelected(null);
<<<<<<< HEAD
=======
    setUndoStack([]);
    setRedoStack([]);
>>>>>>> 9f66246d
    didAutoSeek.current = false;
    try {
      await runDetection(sourceUri, 0, startSec, endSec);
    } catch (e) {
      console.warn('Detection error', e);
    } finally {
      setIsLoading(false);
    }
  }, [sourceUri, startSec, endSec]);

  useEffect(() => {
    const sub = DeviceEventEmitter.addListener('onFrameDetected', (frame: FrameDetections) => {
      setFrames(prev => [...prev, frame].sort((a, b) => a.t - b.t));
    });
    loadDetections();
    return () => sub.remove();
  }, [loadDetections]);

  const approxFps = useMemo(() => {
    if (frames.length < 2) return 30;
    const deltas = frames.slice(1).map((f, i) => Math.max(1, f.t - frames[i].t)).sort((a, b) => a - b);
    const median = deltas[Math.floor(deltas.length / 2)] || 33.33;
    const fps = 1000 / median;
    return isFinite(fps) && fps > 1 ? fps : 30;
  }, [frames]);

  const seekToIndex = useCallback((idx: number) => {
    if (!frames.length) return;
    const clamped = Math.max(0, Math.min(idx, frames.length - 1));
    const halfFrame = 1 / (approxFps * 2);
    const tSec = Math.max(0, frames[clamped].t / 1000 - halfFrame);
    setPendingIndex(clamped);
    setSelected(null);
    videoRef.current?.seek(tSec);
  }, [frames, approxFps]);

  const onSeek = () => {
    if (pendingIndex != null) {
      setCurrentIndex(pendingIndex);
      setPendingIndex(null);
    }
  };

  const onLoad = (meta: OnLoadData) => {
    setVw(meta.naturalSize.width || 0);
    setVh(meta.naturalSize.height || 0);
    videoLoaded.current = true;
    if (frames.length) seekToIndex(0);
    else videoRef.current?.seek(Math.max(0, startSec));
  };

  useEffect(() => {
    if (videoLoaded.current && frames.length && !didAutoSeek.current) {
      didAutoSeek.current = true;
      seekToIndex(0);
    }
  }, [frames, seekToIndex]);

  const current = frames.length ? frames[Math.max(0, Math.min(currentIndex, frames.length - 1))] : null;
  const detectedVideoBoxes = useMemo(() => {
    if (!current || !vw || !vh) return [];
    return current.boxes.map(b => mapModelToVideo(b, vw, vh)).slice(0, 1);
  }, [current, vw, vh]);
  const userVideoBoxes: VBox[] = userBoxesByIndex[currentIndex] || [];
  const videoToScreenScale = useMemo(() => (!vw || !vh) ? 1 : Math.min(drawRect.w / vw, drawRect.h / vh), [drawRect, vw, vh]);
  const toScreen = (b: VBox) => ({
    left: b.x * videoToScreenScale,
    top: b.y * videoToScreenScale,
    width: b.width * videoToScreenScale,
    height: b.height * videoToScreenScale,
  });

  const centers: ({ x: number; y: number; tSec: number } | null)[] = useMemo(() => {
    if (!vw || !vh || frames.length === 0) return [];
    return frames.map((f, i) => {
      const ub = (userBoxesByIndex[i] || [])[0];
      if (ub) return { x: ub.x + ub.width / 2, y: ub.y + ub.height / 2, tSec: f.t / 1000 };
      if (!f.boxes.length) return null;
      const top = mapModelToVideo(f.boxes[0], vw, vh);
      return { x: top.x + top.width / 2, y: top.y + top.height / 2, tSec: f.t / 1000 };
    });
  }, [frames, vw, vh, userBoxesByIndex]);

  const speedsKph: (number | null)[] = useMemo(() => {
    const out: (number | null)[] = new Array(centers.length).fill(null);
    if (centers.length < 2) return out;
    const MIN_DT = 1 / 240, MAX_DT = 0.5;
    let lastIdx: number | null = null;
    for (let i = 0; i < centers.length; i++) {
      const c = centers[i];
      if (!c) continue;
      if (lastIdx == null) { lastIdx = i; continue; }
      const p = centers[lastIdx];
      if (!p) { lastIdx = i; continue; }
      let dt = c.tSec - p.tSec;
      dt = Math.max(MIN_DT, Math.min(dt, MAX_DT));
      const pxPerSec = Math.hypot(c.x - p.x, c.y - p.y) / dt;
      out[i] = pxPerSecToKph(pxPerSec, metersPerPixel);
      lastIdx = i;
    }
    return out;
  }, [centers, metersPerPixel]);

  const currentSpeedKph = useMemo(() => {
    if (!speedsKph.length) return null;
    for (let i = currentIndex; i >= 0; i--) {
      const v = speedsKph[i];
      if (Number.isFinite(v as number)) return v as number;
    }
    return null;
  }, [speedsKph, currentIndex]);
  const speedLabel = currentSpeedKph != null ? `${currentSpeedKph.toFixed(0)}` : 'N/A';
  const speedUnit = currentSpeedKph != null ? 'km/h' : '';

<<<<<<< HEAD
  const speedLabel = currentSpeedKph != null ? `${currentSpeedKph.toFixed(1)} km/h` : '—';

  // Max speed across run and trajectory angle calculation
  const maxSpeedData = useMemo(() => {
=======
  const maxSpeed = useMemo(() => {
>>>>>>> 9f66246d
    let best = { maxKph: -Infinity, atIndex: -1 };
    for (let i = 0; i < speedsKph.length; i++) {
      const v = speedsKph[i];
      if (Number.isFinite(v as number) && (v as number) > best.maxKph) {
        best = { maxKph: v as number, atIndex: i };
      }
    }
    
    // Calculate angle at max speed frame
    let angle = 0;
    if (best.atIndex >= 0 && best.atIndex < centers.length - 1) {
      const current = centers[best.atIndex];
      const next = centers[best.atIndex + 1];
      if (current && next) {
        const dx = next.x - current.x;
        const dy = next.y - current.y;
        angle = Math.atan2(dy, dx) * (180 / Math.PI);
        // Normalize to 0-360 degrees
        if (angle < 0) angle += 360;
      }
    }
    
    return best.maxKph === -Infinity ? null : { ...best, angle };
  }, [speedsKph, centers]);

  const finish = () => {
<<<<<<< HEAD
    if (!maxSpeedData) {
      navigation.navigate('SpeedResult', {
        maxKph: 0,
        angle: 0,
        videoUri: sourceUri,
      });
      return;
    }
    
    navigation.navigate('SpeedResult', {
      maxKph: maxSpeedData.maxKph,
      angle: maxSpeedData.angle,
      videoUri: sourceUri,
              startSec,
        endSec,
=======
    triggerHaptic('heavy');
  
    const resultData = maxSpeed
      ? { maxKph: maxSpeed.maxKph, atIndex: maxSpeed.atIndex }
      : { maxKph: 0, atIndex: -1 };
  
    navigation.navigate('SpeedResult', {
      ...resultData,
      sourceUri,
      startSec,
      endSec,
      frames,
>>>>>>> 9f66246d
    });
  };

  const clampBox = (b: VBox): VBox => {
    if (!vw || !vh) return b;
    const width = Math.max(2, Math.min(b.width, vw));
    const height = Math.max(2, Math.min(b.height, vh));
    const x = Math.max(0, Math.min(b.x, vw - width));
    const y = Math.max(0, Math.min(b.y, vh - height));
    return { x, y, width, height };
  };

  const updateUserBoxes = (transform: (boxes: VBox[]) => VBox[], saveState = true) => {
    if (saveState) saveUndoState();
    setUserBoxesByIndex(prev => ({ ...prev, [currentIndex]: transform(prev[currentIndex] ?? []) }));
  };

  const addBox = () => {
    if (!vw || !vh) return;
    triggerHaptic('medium');
    const w = Math.round(vw * 0.18), h = Math.round(vh * 0.18);
    const nb = clampBox({ x: Math.round((vw - w) / 2), y: Math.round((vh - h) / 2), width: w, height: h });
    updateUserBoxes(arr => {
      const next = [...arr, nb];
      setSelected({ type: 'user', idx: next.length - 1 });
      return next;
    });
  };

  const deleteSelected = () => {
    if (!selected) return;
    triggerHaptic('medium');
    saveUndoState();
    if (selected.type === 'user') {
      updateUserBoxes(arr => arr.filter((_, i) => i !== selected.idx), false);
    } else if (selected.type === 'ai' && current) {
      setFrames(prev => {
        const out = prev.slice();
        out[currentIndex] = { ...out[currentIndex], boxes: out[currentIndex].boxes.filter((_, i) => i !== selected.idx) };
        return out;
      });
    }
    setSelected(null);
  };

  const isInterpolationRecommended = useMemo(() => {
    if (frames.length < 3) return false;
    let inGap = false;
    for (let i = 0; i < frames.length - 1; i++) {
      const currentHasBox = !!(userBoxesByIndex[i]?.[0]) || !!(frames[i]?.boxes?.[0]);
      const nextHasBox = !!(userBoxesByIndex[i + 1]?.[0]) || !!(frames[i + 1]?.boxes?.[0]);
      if (currentHasBox && !nextHasBox) inGap = true;
      if (inGap && nextHasBox) return true;
    }
    return false;
  }, [frames, userBoxesByIndex]);

  const interpolateFrames = () => {
    triggerHaptic('heavy');
    saveUndoState();
    let tempUserBoxes = { ...userBoxesByIndex };
    let i = 0;
    while (i < frames.length - 1) {
      const startBox = tempUserBoxes[i]?.[0] || mapModelToVideo(frames[i]?.boxes?.[0], vw, vh);
      if (startBox) {
        let endIndex = -1;
        for (let j = i + 1; j < frames.length; j++) {
          const endBoxCand = tempUserBoxes[j]?.[0] || mapModelToVideo(frames[j]?.boxes?.[0], vw, vh);
          if (endBoxCand) { endIndex = j; break; }
        }
        if (endIndex > i + 1) {
          const endBox = tempUserBoxes[endIndex]?.[0] || mapModelToVideo(frames[endIndex]?.boxes?.[0], vw, vh);
          const gapLength = endIndex - i;
          for (let k = i + 1; k < endIndex; k++) {
            if (!tempUserBoxes[k]?.[0] && !frames[k]?.boxes?.[0]) {
              const t = (k - i) / gapLength;
              const interpolatedBox: VBox = {
                x: startBox.x + t * (endBox.x - startBox.x),
                y: startBox.y + t * (endBox.y - startBox.y),
                width: startBox.width + t * (endBox.width - startBox.width),
                height: startBox.height + t * (endBox.height - startBox.height),
              };
              tempUserBoxes[k] = [interpolatedBox];
            }
          }
          i = endIndex;
        } else { i++; }
      } else { i++; }
    }
    setUserBoxesByIndex(tempUserBoxes);
  };

  const adjustBox = (dx: number, dy: number, dw: number, dh: number, pressCount: number) => {
    if (selected?.type !== 'user') return;
    const multiplier = pressCount < 5 ? 1 : pressCount < 15 ? 4 : 10;
    const moveStep = (vw + vh) / 2 * 0.002 * multiplier / scale.value;
    const resizeStep = (vw + vh) / 2 * 0.004 * multiplier / scale.value;
    updateUserBoxes(arr => {
      const b = arr[selected.idx];
      if (!b) return arr;
      const next = arr.slice();
      next[selected.idx] = clampBox({
        ...b,
        x: b.x + dx * moveStep,
        y: b.y + dy * moveStep,
        width: b.width + dw * resizeStep,
        height: b.height + dh * resizeStep,
      });
      return next;
    }, pressCount === 0);
  };

  // --- Gestures and Animation ---
  const panGesture = Gesture.Pan().onUpdate(e => {
    translateX.value = savedTranslateX.value + e.translationX;
    translateY.value = savedTranslateY.value + e.translationY;
  }).onEnd(() => {
    savedTranslateX.value = translateX.value;
    savedTranslateY.value = translateY.value;
  });
  const pinchGesture = Gesture.Pinch().onUpdate(e => {
    scale.value = savedScale.value * e.scale;
  }).onEnd(() => {
    savedScale.value = scale.value;
  });
  const resetZoom = () => {
    triggerHaptic('medium');
    scale.value = withTiming(1); savedScale.value = 1;
    translateX.value = withTiming(0); savedTranslateX.value = 0;
    translateY.value = withTiming(0); savedTranslateY.value = 0;
  };
  const animatedStyle = useAnimatedStyle(() => ({
    transform: [{ translateX: translateX.value }, { translateY: translateY.value }, { scale: scale.value }],
  }));
  const composedGesture = Gesture.Simultaneous(panGesture, pinchGesture);

  // --- Render ---
  return (
<<<<<<< HEAD
    <View style={styles.container}>
      {/* Background Gradient */}
      <LinearGradient
        colors={['rgba(0, 122, 255, 0.1)', 'rgba(0, 122, 255, 0.05)', 'transparent']}
        style={styles.backgroundGradient}
      />

      <SafeAreaView style={styles.root}>
        {/* Header */}
        <View style={styles.header}>
          <TouchableOpacity onPress={() => navigation.goBack()} style={styles.backButton}>
            <Text style={styles.backButtonText}>← Back</Text>
          </TouchableOpacity>
          <Text style={styles.headerTitle}>Analyze Video</Text>
          <View style={{ width: 60 }} />
        </View>

        {/* Video Section */}
        <View style={styles.glassPanel}>
          <View style={[styles.videoWrap, { height: drawRect.h }]}>
            <Video
              ref={videoRef}
              source={{ uri: sourceUri }}
              style={[styles.video, { width: drawRect.w, height: drawRect.h, left: drawRect.x }]}
              resizeMode="contain"
              paused={true}
              onLoad={onLoad}
              onSeek={onSeek}
              controls={false}
            />

            {/* Model detections (AI, red) */}
            {detectedVideoBoxes.map((b, i) => (
              <DetBox key={`d-${i}`} b={b} i={i} />
            ))}

            {/* User boxes (cyan) */}
            {(userBoxesByIndex[currentIndex] || []).map((b, i) => (
              <UserBox key={`u-${i}`} b={b} i={i} />
            ))}
          </View>

          {/* Frame navigation */}
          <View style={styles.controls}>
            <TouchableOpacity
              onPress={prevFrame}
              disabled={atStart || isLoading}
              style={[styles.controlButton, (atStart || isLoading) && styles.buttonDisabled]}
            >
              <Text style={styles.controlButtonText}>◀︎ Prev</Text>
            </TouchableOpacity>

            <View style={styles.readout}>
              <Text style={styles.readoutText}>{frameReadout}</Text>
              <Text style={styles.readoutSubtext}>{timeLabel}</Text>
              {meterReadout && <Text style={styles.readoutSubtext}>Box ≈ {meterReadout}</Text>}
              <Text style={styles.readoutSubtext}>Speed: {speedLabel}</Text>
            </View>

            <TouchableOpacity
              onPress={nextFrame}
              disabled={atEnd || isLoading}
              style={[styles.controlButton, (atEnd || isLoading) && styles.buttonDisabled]}
            >
              <Text style={styles.controlButtonText}>Next ▶︎</Text>
            </TouchableOpacity>
          </View>
        </View>

        {/* Manual edit controls */}
        <View style={styles.glassPanel}>
          <Text style={styles.sectionTitle}>Manual Adjustments</Text>
          
          <View style={styles.editRow}>
            <TouchableOpacity onPress={addBox} style={styles.editButton}>
              <Text style={styles.editButtonText}>＋ Add Box</Text>
            </TouchableOpacity>

            <TouchableOpacity
              onPress={deleteSelected}
              disabled={!selected}
              style={[styles.editButton, styles.deleteButton, !selected && styles.buttonDisabled]}
            >
              <Text style={styles.editButtonText}>⨉ Delete</Text>
            </TouchableOpacity>
          </View>

          {/* Move controls */}
          <View style={styles.moveControls}>
            <View style={styles.moveColumn}>
              <TouchableOpacity
                onPress={() => nudge(0, -step)}
                disabled={selected?.type !== 'user'}
                style={[styles.moveButton, selected?.type !== 'user' && styles.buttonDisabled]}
              >
                <Text style={styles.moveButtonText}>↑</Text>
              </TouchableOpacity>
              <View style={styles.moveRow}>
                <TouchableOpacity
                  onPress={() => nudge(-step, 0)}
                  disabled={selected?.type !== 'user'}
                  style={[styles.moveButton, selected?.type !== 'user' && styles.buttonDisabled]}
                >
                  <Text style={styles.moveButtonText}>←</Text>
                </TouchableOpacity>
                <TouchableOpacity
                  onPress={() => nudge(step, 0)}
                  disabled={selected?.type !== 'user'}
                  style={[styles.moveButton, selected?.type !== 'user' && styles.buttonDisabled]}
                >
                  <Text style={styles.moveButtonText}>→</Text>
                </TouchableOpacity>
              </View>
              <TouchableOpacity
                onPress={() => nudge(0, step)}
                disabled={selected?.type !== 'user'}
                style={[styles.moveButton, selected?.type !== 'user' && styles.buttonDisabled]}
              >
                <Text style={styles.moveButtonText}>↓</Text>
=======
    <GestureHandlerRootView style={{ flex: 1 }}>
      <ImageBackground
        source={require('../../assets/aurora_background.png')}
        style={styles.container}
      >
        <SafeAreaView style={styles.safeArea}>
          <View style={styles.topBarContainer}>
            <View style={styles.topBar}>
              <View style={styles.topBarSection}>
                <TouchableOpacity onPress={undo} disabled={undoStack.length === 0} style={undoStack.length === 0 && styles.btnDisabled}><Ionicons name="arrow-undo-outline" style={styles.iconBtn} /></TouchableOpacity>
                <TouchableOpacity onPress={redo} disabled={redoStack.length === 0} style={redoStack.length === 0 && styles.btnDisabled}><Ionicons name="arrow-redo-outline" style={styles.iconBtn} /></TouchableOpacity>
              </View>
              <Text style={styles.topBarTitle}>{frames.length ? `Frame ${currentIndex + 1} / ${frames.length}` : 'Loading...'}</Text>
              <View style={[styles.topBarSection, { justifyContent: 'flex-end' }]}>
                <TouchableOpacity onPress={() => { scale.value = withTiming(Math.min(scale.value * 1.5, 5)); savedScale.value = scale.value; }}><Ionicons name="add-circle-outline" style={styles.iconBtn} /></TouchableOpacity>
                <TouchableOpacity onPress={() => { scale.value = withTiming(Math.max(scale.value * 0.66, 1)); savedScale.value = scale.value; }}><Ionicons name="remove-circle-outline" style={styles.iconBtn} /></TouchableOpacity>
                <TouchableOpacity onPress={resetZoom}><Ionicons name="scan-outline" style={styles.iconBtn} /></TouchableOpacity>
              </View>
            </View>
          </View>
          
          <GestureDetector gesture={composedGesture}>
            <Animated.View style={[styles.videoContainer, { height: drawRect.h }, animatedStyle]}>
              <Video ref={videoRef} source={{ uri: sourceUri }} style={{ width: drawRect.w, height: drawRect.h }} resizeMode="contain" paused={true} onLoad={onLoad} onSeek={onSeek} />
              <View style={[StyleSheet.absoluteFill, { width: drawRect.w, height: drawRect.h }]}>
                {detectedVideoBoxes.map((b, i) => {
                  const isSel = selected?.type === 'ai' && selected.idx === i;
                  return <TouchableOpacity key={`d-${i}`} activeOpacity={0.9} onPress={() => setSelected({ type: 'ai', idx: i })} style={[styles.box, styles.detBox, toScreen(b), isSel && styles.selBox]} />;
                })}
                {userVideoBoxes.map((b, i) => {
                  const isSel = selected?.type === 'user' && selected.idx === i;
                  return <TouchableOpacity key={`u-${i}`} activeOpacity={0.9} onPress={() => setSelected({ type: 'user', idx: i })} style={[styles.box, styles.userBox, toScreen(b), isSel && styles.selBox]} />;
                })}
              </View>
            </Animated.View>
          </GestureDetector>

          {isInterpolationRecommended && (
            <View style={styles.interpContainer}>
              <View style={styles.interpContent}>
                <View style={{ flexDirection: 'row', alignItems: 'center', gap: 10, flex: 1 }}>
                  <Ionicons name="sparkles-outline" size={24} color="#BF5A00" />
                  <View>
                    <Text style={styles.interpTitle}>Detection Gap Found</Text>
                    <Text style={styles.interpSub}>Interpolation can improve accuracy.</Text>
                  </View>
                </View>
                <TouchableOpacity style={styles.interpBtn} onPress={interpolateFrames}><Text style={styles.interpBtnTxt}>✨ Interpolate</Text></TouchableOpacity>
              </View>
            </View>
          )}

          <ScrollView contentContainerStyle={styles.controlsContainer}>
            <View style={styles.panel}>
              <Text style={styles.sectionHeader}>NAVIGATE FRAMES</Text>
              <View style={styles.speedReadout}>
                <View style={{ flexDirection: 'row', alignItems: 'center', gap: 4 }}>
                  <Text style={styles.speedLabel}>Speed</Text>
                  <TouchableOpacity onPress={() => Alert.alert('Speed Calculation', 'Speed is estimated based on the change in the object\'s center point between frames.')}>
                    <Ionicons name="information-circle-outline" style={styles.infoIcon} />
                  </TouchableOpacity>
                </View>
                <Text style={styles.speedValue}>{speedLabel} <Text style={styles.speedUnit}>{speedUnit}</Text></Text>
              </View>

              <View style={styles.sliderRow}>
                <GlowButton onPress={() => seekToIndex(currentIndex - 1)} disabled={currentIndex <= 0}>
                  <Ionicons name="chevron-back-circle" style={[styles.navArrowIcon, currentIndex <= 0 && styles.btnDisabled]} />
                </GlowButton>
                <Slider style={{ flex: 1, height: 40 }} minimumValue={0} maximumValue={Math.max(0, frames.length - 1)} step={1} value={currentIndex} onValueChange={() => triggerHaptic('light')} onSlidingComplete={val => seekToIndex(val)} minimumTrackTintColor="#007AFF" maximumTrackTintColor="#D1D1D6" thumbTintColor="#000" />
                <GlowButton onPress={() => seekToIndex(currentIndex + 1)} disabled={currentIndex >= frames.length - 1}>
                  <Ionicons name="chevron-forward-circle" style={[styles.navArrowIcon, currentIndex >= frames.length - 1 && styles.btnDisabled]} />
                </GlowButton>
              </View>

              <View style={styles.divider} />
              <TouchableOpacity onPress={() => setShowTuningControls(s => !s)} style={styles.toggleBtn}>
                <View style={{flexDirection: 'row', alignItems: 'center', gap: 5}}>
                  <Text style={styles.toggleBtnText}>{showTuningControls ? 'Hide Manual Controls' : 'Show Manual Controls'}</Text>
                  <Ionicons name={showTuningControls ? 'chevron-up' : 'chevron-down'} size={16} color={'#6D6D72'} />
                </View>
>>>>>>> 9f66246d
              </TouchableOpacity>
              {!showTuningControls && <Text style={styles.aiWarning}>Manual controls are hidden. AI detections are being used.</Text>}
            </View>

<<<<<<< HEAD
            <View style={styles.resizeControls}>
              <View style={styles.resizeRow}>
                <TouchableOpacity
                  onPress={() => resize(-step, 0)}
                  disabled={selected?.type !== 'user'}
                  style={[styles.resizeButton, selected?.type !== 'user' && styles.buttonDisabled]}
                >
                  <Text style={styles.resizeButtonText}>W−</Text>
                </TouchableOpacity>
                <TouchableOpacity
                  onPress={() => resize(step, 0)}
                  disabled={selected?.type !== 'user'}
                  style={[styles.resizeButton, selected?.type !== 'user' && styles.buttonDisabled]}
                >
                  <Text style={styles.resizeButtonText}>W＋</Text>
                </TouchableOpacity>
              </View>
              <View style={styles.resizeRow}>
                <TouchableOpacity
                  onPress={() => resize(0, -step)}
                  disabled={selected?.type !== 'user'}
                  style={[styles.resizeButton, selected?.type !== 'user' && styles.buttonDisabled]}
                >
                  <Text style={styles.resizeButtonText}>H−</Text>
                </TouchableOpacity>
                <TouchableOpacity
                  onPress={() => resize(0, step)}
                  disabled={selected?.type !== 'user'}
                  style={[styles.resizeButton, selected?.type !== 'user' && styles.buttonDisabled]}
                >
                  <Text style={styles.resizeButtonText}>H＋</Text>
                </TouchableOpacity>
              </View>
            </View>
          </View>

          {selected?.type === 'ai' && (
            <Text style={styles.hint}>AI box selected (move/resize disabled)</Text>
          )}
          {selected?.type === 'user' && (
            <Text style={styles.hint}>Step: {step}px (video space)</Text>
          )}
        </View>

        {/* Finish Button */}
        <TouchableOpacity onPress={finish} style={styles.finishButton}>
          <Text style={styles.finishButtonText}>Calculate Speed</Text>
        </TouchableOpacity>

        {/* Footer */}
        <View style={styles.footer}>
          <Text style={styles.footerText}>
            Trim: {startSec.toFixed(2)}s → {endSec.toFixed(2)}s • Scale: {metersPerPixel.toExponential(3)} m/px
          </Text>
        </View>

        {/* Loading overlay */}
        {isLoading && (
          <View style={styles.loadingOverlay}>
            <ActivityIndicator size="large" color="#007AFF" />
            <Text style={styles.loadingText}>Processing Video...</Text>
          </View>
        )}
      </SafeAreaView>
    </View>
=======
            {showTuningControls && (
              <View style={styles.panel}>
                <View style={styles.manualHeader}>
                  <Text style={styles.sectionHeader}>MANUAL FINE-TUNING</Text>
                  <TouchableOpacity onPress={() => Alert.alert('Manual Adjustments', 'Add, remove, or edit bounding boxes. Hold adjustment buttons to accelerate changes.')}>
                    <Ionicons name="information-circle-outline" style={styles.infoIcon} />
                  </TouchableOpacity>
                </View>

                {!userVideoBoxes.length && !detectedVideoBoxes.length ? (
                  <TouchableOpacity style={[styles.actionBtn, styles.addBtn]} onPress={addBox}>
                    <View style={styles.actionBtnContent}>
                      <Ionicons name="add-circle" size={22} color="#FFF" />
                      <Text style={styles.actionBtnTxt}>Add Box</Text>
                    </View>
                  </TouchableOpacity>
                ) : (
                  <>
                    <TouchableOpacity style={[styles.actionBtn, styles.removeBtn, !selected && styles.btnDisabled]} onPress={deleteSelected} disabled={!selected}>
                      <View style={styles.actionBtnContent}>
                        <Ionicons name="remove-circle" size={22} color="#FFF" />
                        <Text style={styles.actionBtnTxt}>Remove Selected</Text>
                      </View>
                    </TouchableOpacity>
                    <View style={styles.segmentedControl}>
                      <TouchableOpacity style={[styles.segment, editMode === 'move' && styles.segmentActive]} onPress={() => setEditMode('move')}><Text style={styles.segmentText}>Move</Text></TouchableOpacity>
                      <TouchableOpacity style={[styles.segment, editMode === 'resize' && styles.segmentActive]} onPress={() => setEditMode('resize')}><Text style={styles.segmentText}>Resize</Text></TouchableOpacity>
                    </View>
                    {editMode === 'move' ? (
                      <View style={styles.dPad}>
                        <RepeatingFineTuneButton icon={<Ionicons name="arrow-up" size={28} color="#000" />} onPress={(c) => adjustBox(0, -1, 0, 0, c)} />
                        <View style={{ flexDirection: 'row', gap: 70 }}>
                          <RepeatingFineTuneButton icon={<Ionicons name="arrow-back" size={28} color="#000" />} onPress={(c) => adjustBox(-1, 0, 0, 0, c)} />
                          <RepeatingFineTuneButton icon={<Ionicons name="arrow-forward" size={28} color="#000" />} onPress={(c) => adjustBox(1, 0, 0, 0, c)} />
                        </View>
                        <RepeatingFineTuneButton icon={<Ionicons name="arrow-down" size={28} color="#000" />} onPress={(c) => adjustBox(0, 1, 0, 0, c)} />
                      </View>
                    ) : (
                      <View style={styles.resizeControls}>
                        <Text style={styles.resizeLabel}>Width</Text>
                        <RepeatingFineTuneButton icon={<Ionicons name="remove" size={28} color="#000" />} onPress={(c) => adjustBox(0, 0, -1, 0, c)} />
                        <RepeatingFineTuneButton icon={<Ionicons name="add" size={28} color="#000" />} onPress={(c) => adjustBox(0, 0, 1, 0, c)} />
                        <Text style={styles.resizeLabel}>Height</Text>
                        <RepeatingFineTuneButton icon={<Ionicons name="remove" size={28} color="#000" />} onPress={(c) => adjustBox(0, 0, 0, -1, c)} />
                        <RepeatingFineTuneButton icon={<Ionicons name="add" size={28} color="#000" />} onPress={(c) => adjustBox(0, 0, 0, 1, c)} />
                      </View>
                    )}
                  </>
                )}
              </View>
            )}
          </ScrollView>

          <View style={styles.bottomBarContainer}>
            <TouchableOpacity onPress={finish} style={styles.finishBtn}><Text style={styles.finishBtnTxt}>Finish</Text></TouchableOpacity>
            <TouchableOpacity onPress={() => navigation.goBack()}><Text style={styles.recalibrateTxt}>Recalibrate</Text></TouchableOpacity>
          </View>

          {isLoading && (
            <View style={styles.loadingOverlay}>
              <ActivityIndicator size="large" color="#FFFFFF" />
              <Text style={styles.loadingText}>Analyzing Video...</Text>
            </View>
          )}
        </SafeAreaView>
      </ImageBackground>
    </GestureHandlerRootView>
>>>>>>> 9f66246d
  );
}

const styles = StyleSheet.create({
<<<<<<< HEAD
  container: {
    flex: 1,
    backgroundColor: '#F2F2F7',
  },
  backgroundGradient: {
    position: 'absolute',
    top: 0,
    left: 0,
    right: 0,
    bottom: 0,
  },
  root: {
    flex: 1,
  },
  header: {
    flexDirection: 'row',
    justifyContent: 'space-between',
    alignItems: 'center',
    paddingHorizontal: 20,
    paddingTop: 20,
    paddingBottom: 20,
    backgroundColor: 'rgba(255, 255, 255, 0.95)',
    borderBottomWidth: StyleSheet.hairlineWidth,
    borderBottomColor: '#E5E5EA',
  },
  backButton: {
    padding: 8,
    borderRadius: 8,
    backgroundColor: 'rgba(0, 122, 255, 0.1)',
  },
  backButtonText: {
    color: '#007AFF',
    fontSize: 16,
    fontWeight: '600',
  },
  headerTitle: {
    fontSize: 18,
    fontWeight: '600',
    color: '#000',
  },
  glassPanel: {
    backgroundColor: 'rgba(255, 255, 255, 1)',
    marginHorizontal: 20,
    marginBottom: 20,
    padding: 20,
    borderRadius: 20,
    shadowColor: '#000',
    shadowOffset: { width: 0, height: 2 },
    shadowOpacity: 0.1,
    shadowRadius: 10,
    elevation: 5,
  },
  videoWrap: {
    width: '100%',
    alignItems: 'center',
    justifyContent: 'center',
    backgroundColor: '#000',
    borderRadius: 12,
    overflow: 'hidden',
  },
  video: {
    position: 'absolute',
    top: 0,
  },
  box: {
    position: 'absolute',
    borderWidth: 2,
    backgroundColor: 'transparent',
  },
  detBox: {
    borderColor: '#FF3B30',
  },
  userBox: {
    borderColor: '#0fd1ff',
  },
  selBox: {
    borderColor: '#FFD60A',
    borderWidth: 3,
  },
  controls: {
    flexDirection: 'row',
    alignItems: 'center',
    justifyContent: 'space-between',
    marginTop: 15,
  },
  controlButton: {
    backgroundColor: '#007AFF',
    paddingHorizontal: 16,
    paddingVertical: 10,
    borderRadius: 10,
  },
  controlButtonText: {
    color: 'white',
    fontWeight: '600',
    fontSize: 14,
  },
  buttonDisabled: {
    opacity: 0.4,
  },
  readout: {
    alignItems: 'center',
  },
  readoutText: {
    fontSize: 16,
    fontWeight: '600',
    color: '#000',
  },
  readoutSubtext: {
    fontSize: 12,
    color: '#666',
    marginTop: 2,
  },
  sectionTitle: {
    fontSize: 20,
    fontWeight: 'bold',
    color: '#000',
    marginBottom: 15,
  },
  editRow: {
    flexDirection: 'row',
    gap: 10,
    marginBottom: 15,
  },
  editButton: {
    backgroundColor: '#007AFF',
    paddingHorizontal: 16,
    paddingVertical: 10,
    borderRadius: 10,
    flex: 1,
    alignItems: 'center',
  },
  deleteButton: {
    backgroundColor: '#FF3B30',
  },
  editButtonText: {
    color: 'white',
    fontWeight: '600',
    fontSize: 14,
  },
  moveControls: {
    flexDirection: 'row',
    justifyContent: 'space-around',
    alignItems: 'center',
    marginBottom: 15,
  },
  moveColumn: {
    alignItems: 'center',
  },
  moveRow: {
    flexDirection: 'row',
    gap: 10,
    marginVertical: 10,
  },
  moveButton: {
    backgroundColor: '#E5E5EA',
    paddingHorizontal: 12,
    paddingVertical: 8,
    borderRadius: 8,
    minWidth: 40,
    alignItems: 'center',
  },
  moveButtonText: {
    color: '#000',
    fontWeight: '600',
    fontSize: 16,
  },
  resizeControls: {
    alignItems: 'center',
  },
  resizeRow: {
    flexDirection: 'row',
    gap: 8,
    marginVertical: 4,
  },
  resizeButton: {
    backgroundColor: '#E5E5EA',
    paddingHorizontal: 12,
    paddingVertical: 8,
    borderRadius: 8,
    minWidth: 45,
    alignItems: 'center',
  },
  resizeButtonText: {
    color: '#000',
    fontWeight: '600',
    fontSize: 12,
  },
  hint: {
    color: '#666',
    fontSize: 12,
    textAlign: 'center',
    marginTop: 10,
  },
  finishButton: {
    backgroundColor: '#007AFF',
    marginHorizontal: 20,
    paddingVertical: 15,
    borderRadius: 10,
    alignItems: 'center',
    marginBottom: 20,
    shadowColor: '#007AFF',
    shadowOffset: { width: 0, height: 2 },
    shadowOpacity: 0.2,
    shadowRadius: 4,
    elevation: 3,
  },
  finishButtonText: {
    color: 'white',
    fontSize: 16,
    fontWeight: '600',
  },
  footer: {
    paddingHorizontal: 20,
    paddingVertical: 10,
    marginTop: 'auto',
  },
  footerText: {
    color: '#666',
    fontSize: 12,
    textAlign: 'center',
  },
  loadingOverlay: {
    ...StyleSheet.absoluteFillObject,
    backgroundColor: 'rgba(0, 0, 0, 0.7)',
    justifyContent: 'center',
    alignItems: 'center',
  },
  loadingText: {
    color: '#fff',
    marginTop: 10,
    fontSize: 16,
  },
=======
  container: { flex: 1 },
  safeArea: { flex: 1 },
  // Top Bar
  topBarContainer: { height: 44, backgroundColor: '#FFFFFF', borderBottomWidth: 1, borderColor: '#D1D1D6' },
  topBar: { flexDirection: 'row', alignItems: 'center', justifyContent: 'space-between', paddingHorizontal: 16, flex: 1 },
  topBarSection: { flexDirection: 'row', alignItems: 'center', gap: 20, flex: 1 },
  iconBtn: { color: '#007AFF', fontSize: 26 }, // MODIFICATION: New icon style
  topBarTitle: { color: '#000', fontSize: 17, fontWeight: '600' },
  // Video & Boxes
  videoContainer: { width: '100%', alignItems: 'center', justifyContent: 'center', backgroundColor: '#000' },
  box: { position: 'absolute', borderWidth: 2, backgroundColor: 'transparent' },
  detBox: { borderColor: 'rgba(255, 69, 58, 0.8)' },
  userBox: { borderColor: 'rgba(10, 215, 255, 0.8)' },
  selBox: { borderColor: '#FF9500', borderWidth: 3 },
  // Interpolation
  interpContainer: { borderBottomWidth: 1, borderColor: '#D1D1D6', backgroundColor: 'rgba(255, 226, 183, 0.5)' },
  interpContent: { padding: 12, flexDirection: 'row', justifyContent: 'space-between', alignItems: 'center', gap: 10 },
  interpTitle: { color: '#BF5A00', fontWeight: 'bold', fontSize: 14 },
  interpSub: { color: '#BF5A00', fontSize: 13, opacity: 0.8 },
  interpBtn: { backgroundColor: '#A259FF', paddingHorizontal: 12, paddingVertical: 8, borderRadius: 10 },
  interpBtnTxt: { color: '#FFF', fontWeight: '700', fontSize: 13 },
  // Controls ScrollView
  controlsContainer: { padding: 16, gap: 16, paddingBottom: 120 },
  panel: { 
    backgroundColor: '#FFFFFF', 
    borderRadius: 16, 
    padding: 16,
    shadowColor: '#000',
    shadowOpacity: 0.12,
    shadowRadius: 10,
    shadowOffset: { width: 0, height: 4 },
    elevation: 3,
  },
  sectionHeader: { color: '#6D6D72', fontSize: 13, fontWeight: '600', marginBottom: 16 },
  // Navigation Panel
  speedReadout: { alignItems: 'center', marginBottom: 10 },
  speedLabel: { color: '#6D6D72', fontSize: 13, fontWeight: '500' },
  infoIcon: { color: '#007AFF', fontSize: 18 }, // MODIFICATION: Adjusted size
  speedValue: { color: '#000', fontSize: 28, fontWeight: '700' },
  speedUnit: { fontSize: 20, color: '#6D6D72' },
  sliderRow: { flexDirection: 'row', alignItems: 'center', gap: 10 },
  navArrowIcon: { color: '#007AFF', fontSize: 40 }, // MODIFICATION: New icon style
  glowEffect: { shadowColor: '#007AFF', shadowOffset: { width: 0, height: 0 }, shadowOpacity: 0.8, shadowRadius: 10 },
  divider: { height: 1, backgroundColor: '#E5E5EA', marginVertical: 12 },
  toggleBtn: { paddingVertical: 4, alignItems: 'center' },
  toggleBtnText: { color: '#6D6D72', fontSize: 13, fontWeight: '500' },
  aiWarning: { color: '#6D6D72', fontSize: 12, textAlign: 'center', marginTop: 8, paddingHorizontal: 10 },
  // Manual Panel
  manualHeader: { flexDirection: 'row', justifyContent: 'space-between', alignItems: 'center' },
  actionBtn: { paddingVertical: 12, borderRadius: 10, alignItems: 'center', marginBottom: 16 },
  actionBtnContent: { flexDirection: 'row', alignItems: 'center', gap: 8 }, // MODIFICATION: New style for button content
  addBtn: { backgroundColor: '#007AFF' },
  removeBtn: { backgroundColor: '#FF9500' },
  actionBtnTxt: { color: '#FFF', fontWeight: '600', fontSize: 16 },
  segmentedControl: { flexDirection: 'row', backgroundColor: '#E5E5EA', borderRadius: 10, padding: 2, marginBottom: 16 },
  segment: { flex: 1, paddingVertical: 8, borderRadius: 8, alignItems: 'center' },
  segmentActive: { backgroundColor: '#FFF', shadowColor: '#000', shadowOpacity: 0.1, shadowRadius: 4, shadowOffset: {width: 0, height: 2}, elevation: 2 },
  segmentText: { color: '#000', fontWeight: '600' },
  dPad: { alignItems: 'center', gap: 12, marginVertical: 10 },
  resizeControls: { flexDirection: 'row', flexWrap: 'wrap', alignItems: 'center', justifyContent: 'center', gap: 12, marginVertical: 10 },
  resizeLabel: { color: '#000', fontWeight: '600', width: 60, textAlign: 'center' },
  fineTuneBtn: { width: 64, height: 48, backgroundColor: '#E5E5EA', borderRadius: 10, alignItems: 'center', justifyContent: 'center' },
  fineTuneBtnActive: { backgroundColor: '#D1D1D6' },
  // Bottom Bar
  bottomBarContainer: { position: 'absolute', bottom: 0, left: 0, right: 0, paddingBottom: 34, paddingTop: 12, paddingHorizontal: 16, gap: 14, borderTopWidth: 1, borderColor: '#D1D1D6', backgroundColor: '#FFFFFF' },
  finishBtn: { backgroundColor: '#007AFF', paddingVertical: 16, borderRadius: 14, alignItems: 'center' },
  finishBtnTxt: { color: '#FFF', fontSize: 17, fontWeight: '600' },
  recalibrateTxt: { color: '#007AFF', textAlign: 'center', fontSize: 15 },
  btnDisabled: { opacity: 0.3 },
  // Overlays
  loadingOverlay: { ...StyleSheet.absoluteFillObject, backgroundColor: 'rgba(0, 0, 0, 0.7)', justifyContent: 'center', alignItems: 'center' },
  loadingText: { color: '#fff', marginTop: 15, fontSize: 16 },
>>>>>>> 9f66246d
});<|MERGE_RESOLUTION|>--- conflicted
+++ resolved
@@ -16,10 +16,6 @@
 import Video, { OnLoadData } from 'react-native-video';
 import { runDetection, mapModelToVideo, Box } from '../ml/yolo';
 import { pxPerSecToKph } from '../ml/kalman';
-<<<<<<< HEAD
-import LinearGradient from 'react-native-linear-gradient';
-
-=======
 import { Gesture, GestureDetector, GestureHandlerRootView } from 'react-native-gesture-handler';
 import Animated, { useSharedValue, useAnimatedStyle, withTiming } from 'react-native-reanimated';
 import Slider from '@react-native-community/slider';
@@ -28,7 +24,6 @@
 import Ionicons from 'react-native-vector-icons/Ionicons'; // MODIFICATION: Import icons
 
 // --- Type Definitions ---
->>>>>>> 9f66246d
 type AnalyzeParams = {
   sourceUri: string;
   startSec: number;
@@ -110,9 +105,6 @@
   );
 };
 
-<<<<<<< HEAD
-export default function AnalyzeScreen({ route, navigation }: any) {
-=======
 const GlowButton = ({ onPress, disabled, children }: { onPress: () => void, disabled?: boolean, children: React.ReactNode }) => {
   const [isPressed, setIsPressed] = useState(false);
   return (
@@ -130,18 +122,13 @@
 
 export default function AnalyzeScreen({ route, navigation }: any) {
   // --- Hooks and State ---
->>>>>>> 9f66246d
   const { width: screenW, height: screenH } = useWindowDimensions();
   const { sourceUri, startSec, endSec, metersPerPixel } = route.params as AnalyzeParams;
 
   const [isLoading, setIsLoading] = useState(false);
   const [vw, setVw] = useState(0);
   const [vh, setVh] = useState(0);
-<<<<<<< HEAD
-  const [drawRect, setDrawRect] = useState({ x: 0, y: 0, w: screenW, h: Math.floor(screenH * 0.5) });
-=======
   const [drawRect, setDrawRect] = useState({ x: 0, y: 0, w: screenW, h: Math.floor(screenH * 0.45) });
->>>>>>> 9f66246d
   const [frames, setFrames] = useState<FrameDetections[]>([]);
   const [currentIndex, setCurrentIndex] = useState(0);
   const [pendingIndex, setPendingIndex] = useState<number | null>(null);
@@ -153,9 +140,6 @@
   const [undoStack, setUndoStack] = useState<UndoState[]>([]);
   const [redoStack, setRedoStack] = useState<UndoState[]>([]);
 
-<<<<<<< HEAD
-  const videoRef = useRef<VideoHandle | null>(null);
-=======
   const scale = useSharedValue(1);
   const savedScale = useSharedValue(1);
   const translateX = useSharedValue(0);
@@ -164,7 +148,6 @@
   const savedTranslateY = useSharedValue(0);
 
   const videoRef = useRef<VideoHandle>(null);
->>>>>>> 9f66246d
   const videoLoaded = useRef(false);
   const didAutoSeek = useRef(false);
 
@@ -172,11 +155,7 @@
   useEffect(() => {
     if (!vw || !vh) return;
     const maxW = screenW;
-<<<<<<< HEAD
-    const maxH = Math.floor(screenH * 0.5);
-=======
     const maxH = Math.floor(screenH * 0.45);
->>>>>>> 9f66246d
     const scale = Math.min(maxW / vw, maxH / vh);
     const w = vw * scale;
     const h = vh * scale;
@@ -215,11 +194,8 @@
     setPendingIndex(null);
     setUserBoxesByIndex({});
     setSelected(null);
-<<<<<<< HEAD
-=======
     setUndoStack([]);
     setRedoStack([]);
->>>>>>> 9f66246d
     didAutoSeek.current = false;
     try {
       await runDetection(sourceUri, 0, startSec, endSec);
@@ -334,14 +310,7 @@
   const speedLabel = currentSpeedKph != null ? `${currentSpeedKph.toFixed(0)}` : 'N/A';
   const speedUnit = currentSpeedKph != null ? 'km/h' : '';
 
-<<<<<<< HEAD
-  const speedLabel = currentSpeedKph != null ? `${currentSpeedKph.toFixed(1)} km/h` : '—';
-
-  // Max speed across run and trajectory angle calculation
-  const maxSpeedData = useMemo(() => {
-=======
   const maxSpeed = useMemo(() => {
->>>>>>> 9f66246d
     let best = { maxKph: -Infinity, atIndex: -1 };
     for (let i = 0; i < speedsKph.length; i++) {
       const v = speedsKph[i];
@@ -368,23 +337,6 @@
   }, [speedsKph, centers]);
 
   const finish = () => {
-<<<<<<< HEAD
-    if (!maxSpeedData) {
-      navigation.navigate('SpeedResult', {
-        maxKph: 0,
-        angle: 0,
-        videoUri: sourceUri,
-      });
-      return;
-    }
-    
-    navigation.navigate('SpeedResult', {
-      maxKph: maxSpeedData.maxKph,
-      angle: maxSpeedData.angle,
-      videoUri: sourceUri,
-              startSec,
-        endSec,
-=======
     triggerHaptic('heavy');
   
     const resultData = maxSpeed
@@ -397,7 +349,6 @@
       startSec,
       endSec,
       frames,
->>>>>>> 9f66246d
     });
   };
 
@@ -536,127 +487,6 @@
 
   // --- Render ---
   return (
-<<<<<<< HEAD
-    <View style={styles.container}>
-      {/* Background Gradient */}
-      <LinearGradient
-        colors={['rgba(0, 122, 255, 0.1)', 'rgba(0, 122, 255, 0.05)', 'transparent']}
-        style={styles.backgroundGradient}
-      />
-
-      <SafeAreaView style={styles.root}>
-        {/* Header */}
-        <View style={styles.header}>
-          <TouchableOpacity onPress={() => navigation.goBack()} style={styles.backButton}>
-            <Text style={styles.backButtonText}>← Back</Text>
-          </TouchableOpacity>
-          <Text style={styles.headerTitle}>Analyze Video</Text>
-          <View style={{ width: 60 }} />
-        </View>
-
-        {/* Video Section */}
-        <View style={styles.glassPanel}>
-          <View style={[styles.videoWrap, { height: drawRect.h }]}>
-            <Video
-              ref={videoRef}
-              source={{ uri: sourceUri }}
-              style={[styles.video, { width: drawRect.w, height: drawRect.h, left: drawRect.x }]}
-              resizeMode="contain"
-              paused={true}
-              onLoad={onLoad}
-              onSeek={onSeek}
-              controls={false}
-            />
-
-            {/* Model detections (AI, red) */}
-            {detectedVideoBoxes.map((b, i) => (
-              <DetBox key={`d-${i}`} b={b} i={i} />
-            ))}
-
-            {/* User boxes (cyan) */}
-            {(userBoxesByIndex[currentIndex] || []).map((b, i) => (
-              <UserBox key={`u-${i}`} b={b} i={i} />
-            ))}
-          </View>
-
-          {/* Frame navigation */}
-          <View style={styles.controls}>
-            <TouchableOpacity
-              onPress={prevFrame}
-              disabled={atStart || isLoading}
-              style={[styles.controlButton, (atStart || isLoading) && styles.buttonDisabled]}
-            >
-              <Text style={styles.controlButtonText}>◀︎ Prev</Text>
-            </TouchableOpacity>
-
-            <View style={styles.readout}>
-              <Text style={styles.readoutText}>{frameReadout}</Text>
-              <Text style={styles.readoutSubtext}>{timeLabel}</Text>
-              {meterReadout && <Text style={styles.readoutSubtext}>Box ≈ {meterReadout}</Text>}
-              <Text style={styles.readoutSubtext}>Speed: {speedLabel}</Text>
-            </View>
-
-            <TouchableOpacity
-              onPress={nextFrame}
-              disabled={atEnd || isLoading}
-              style={[styles.controlButton, (atEnd || isLoading) && styles.buttonDisabled]}
-            >
-              <Text style={styles.controlButtonText}>Next ▶︎</Text>
-            </TouchableOpacity>
-          </View>
-        </View>
-
-        {/* Manual edit controls */}
-        <View style={styles.glassPanel}>
-          <Text style={styles.sectionTitle}>Manual Adjustments</Text>
-          
-          <View style={styles.editRow}>
-            <TouchableOpacity onPress={addBox} style={styles.editButton}>
-              <Text style={styles.editButtonText}>＋ Add Box</Text>
-            </TouchableOpacity>
-
-            <TouchableOpacity
-              onPress={deleteSelected}
-              disabled={!selected}
-              style={[styles.editButton, styles.deleteButton, !selected && styles.buttonDisabled]}
-            >
-              <Text style={styles.editButtonText}>⨉ Delete</Text>
-            </TouchableOpacity>
-          </View>
-
-          {/* Move controls */}
-          <View style={styles.moveControls}>
-            <View style={styles.moveColumn}>
-              <TouchableOpacity
-                onPress={() => nudge(0, -step)}
-                disabled={selected?.type !== 'user'}
-                style={[styles.moveButton, selected?.type !== 'user' && styles.buttonDisabled]}
-              >
-                <Text style={styles.moveButtonText}>↑</Text>
-              </TouchableOpacity>
-              <View style={styles.moveRow}>
-                <TouchableOpacity
-                  onPress={() => nudge(-step, 0)}
-                  disabled={selected?.type !== 'user'}
-                  style={[styles.moveButton, selected?.type !== 'user' && styles.buttonDisabled]}
-                >
-                  <Text style={styles.moveButtonText}>←</Text>
-                </TouchableOpacity>
-                <TouchableOpacity
-                  onPress={() => nudge(step, 0)}
-                  disabled={selected?.type !== 'user'}
-                  style={[styles.moveButton, selected?.type !== 'user' && styles.buttonDisabled]}
-                >
-                  <Text style={styles.moveButtonText}>→</Text>
-                </TouchableOpacity>
-              </View>
-              <TouchableOpacity
-                onPress={() => nudge(0, step)}
-                disabled={selected?.type !== 'user'}
-                style={[styles.moveButton, selected?.type !== 'user' && styles.buttonDisabled]}
-              >
-                <Text style={styles.moveButtonText}>↓</Text>
-=======
     <GestureHandlerRootView style={{ flex: 1 }}>
       <ImageBackground
         source={require('../../assets/aurora_background.png')}
@@ -738,78 +568,10 @@
                   <Text style={styles.toggleBtnText}>{showTuningControls ? 'Hide Manual Controls' : 'Show Manual Controls'}</Text>
                   <Ionicons name={showTuningControls ? 'chevron-up' : 'chevron-down'} size={16} color={'#6D6D72'} />
                 </View>
->>>>>>> 9f66246d
               </TouchableOpacity>
               {!showTuningControls && <Text style={styles.aiWarning}>Manual controls are hidden. AI detections are being used.</Text>}
             </View>
 
-<<<<<<< HEAD
-            <View style={styles.resizeControls}>
-              <View style={styles.resizeRow}>
-                <TouchableOpacity
-                  onPress={() => resize(-step, 0)}
-                  disabled={selected?.type !== 'user'}
-                  style={[styles.resizeButton, selected?.type !== 'user' && styles.buttonDisabled]}
-                >
-                  <Text style={styles.resizeButtonText}>W−</Text>
-                </TouchableOpacity>
-                <TouchableOpacity
-                  onPress={() => resize(step, 0)}
-                  disabled={selected?.type !== 'user'}
-                  style={[styles.resizeButton, selected?.type !== 'user' && styles.buttonDisabled]}
-                >
-                  <Text style={styles.resizeButtonText}>W＋</Text>
-                </TouchableOpacity>
-              </View>
-              <View style={styles.resizeRow}>
-                <TouchableOpacity
-                  onPress={() => resize(0, -step)}
-                  disabled={selected?.type !== 'user'}
-                  style={[styles.resizeButton, selected?.type !== 'user' && styles.buttonDisabled]}
-                >
-                  <Text style={styles.resizeButtonText}>H−</Text>
-                </TouchableOpacity>
-                <TouchableOpacity
-                  onPress={() => resize(0, step)}
-                  disabled={selected?.type !== 'user'}
-                  style={[styles.resizeButton, selected?.type !== 'user' && styles.buttonDisabled]}
-                >
-                  <Text style={styles.resizeButtonText}>H＋</Text>
-                </TouchableOpacity>
-              </View>
-            </View>
-          </View>
-
-          {selected?.type === 'ai' && (
-            <Text style={styles.hint}>AI box selected (move/resize disabled)</Text>
-          )}
-          {selected?.type === 'user' && (
-            <Text style={styles.hint}>Step: {step}px (video space)</Text>
-          )}
-        </View>
-
-        {/* Finish Button */}
-        <TouchableOpacity onPress={finish} style={styles.finishButton}>
-          <Text style={styles.finishButtonText}>Calculate Speed</Text>
-        </TouchableOpacity>
-
-        {/* Footer */}
-        <View style={styles.footer}>
-          <Text style={styles.footerText}>
-            Trim: {startSec.toFixed(2)}s → {endSec.toFixed(2)}s • Scale: {metersPerPixel.toExponential(3)} m/px
-          </Text>
-        </View>
-
-        {/* Loading overlay */}
-        {isLoading && (
-          <View style={styles.loadingOverlay}>
-            <ActivityIndicator size="large" color="#007AFF" />
-            <Text style={styles.loadingText}>Processing Video...</Text>
-          </View>
-        )}
-      </SafeAreaView>
-    </View>
-=======
             {showTuningControls && (
               <View style={styles.panel}>
                 <View style={styles.manualHeader}>
@@ -877,245 +639,10 @@
         </SafeAreaView>
       </ImageBackground>
     </GestureHandlerRootView>
->>>>>>> 9f66246d
   );
 }
 
 const styles = StyleSheet.create({
-<<<<<<< HEAD
-  container: {
-    flex: 1,
-    backgroundColor: '#F2F2F7',
-  },
-  backgroundGradient: {
-    position: 'absolute',
-    top: 0,
-    left: 0,
-    right: 0,
-    bottom: 0,
-  },
-  root: {
-    flex: 1,
-  },
-  header: {
-    flexDirection: 'row',
-    justifyContent: 'space-between',
-    alignItems: 'center',
-    paddingHorizontal: 20,
-    paddingTop: 20,
-    paddingBottom: 20,
-    backgroundColor: 'rgba(255, 255, 255, 0.95)',
-    borderBottomWidth: StyleSheet.hairlineWidth,
-    borderBottomColor: '#E5E5EA',
-  },
-  backButton: {
-    padding: 8,
-    borderRadius: 8,
-    backgroundColor: 'rgba(0, 122, 255, 0.1)',
-  },
-  backButtonText: {
-    color: '#007AFF',
-    fontSize: 16,
-    fontWeight: '600',
-  },
-  headerTitle: {
-    fontSize: 18,
-    fontWeight: '600',
-    color: '#000',
-  },
-  glassPanel: {
-    backgroundColor: 'rgba(255, 255, 255, 1)',
-    marginHorizontal: 20,
-    marginBottom: 20,
-    padding: 20,
-    borderRadius: 20,
-    shadowColor: '#000',
-    shadowOffset: { width: 0, height: 2 },
-    shadowOpacity: 0.1,
-    shadowRadius: 10,
-    elevation: 5,
-  },
-  videoWrap: {
-    width: '100%',
-    alignItems: 'center',
-    justifyContent: 'center',
-    backgroundColor: '#000',
-    borderRadius: 12,
-    overflow: 'hidden',
-  },
-  video: {
-    position: 'absolute',
-    top: 0,
-  },
-  box: {
-    position: 'absolute',
-    borderWidth: 2,
-    backgroundColor: 'transparent',
-  },
-  detBox: {
-    borderColor: '#FF3B30',
-  },
-  userBox: {
-    borderColor: '#0fd1ff',
-  },
-  selBox: {
-    borderColor: '#FFD60A',
-    borderWidth: 3,
-  },
-  controls: {
-    flexDirection: 'row',
-    alignItems: 'center',
-    justifyContent: 'space-between',
-    marginTop: 15,
-  },
-  controlButton: {
-    backgroundColor: '#007AFF',
-    paddingHorizontal: 16,
-    paddingVertical: 10,
-    borderRadius: 10,
-  },
-  controlButtonText: {
-    color: 'white',
-    fontWeight: '600',
-    fontSize: 14,
-  },
-  buttonDisabled: {
-    opacity: 0.4,
-  },
-  readout: {
-    alignItems: 'center',
-  },
-  readoutText: {
-    fontSize: 16,
-    fontWeight: '600',
-    color: '#000',
-  },
-  readoutSubtext: {
-    fontSize: 12,
-    color: '#666',
-    marginTop: 2,
-  },
-  sectionTitle: {
-    fontSize: 20,
-    fontWeight: 'bold',
-    color: '#000',
-    marginBottom: 15,
-  },
-  editRow: {
-    flexDirection: 'row',
-    gap: 10,
-    marginBottom: 15,
-  },
-  editButton: {
-    backgroundColor: '#007AFF',
-    paddingHorizontal: 16,
-    paddingVertical: 10,
-    borderRadius: 10,
-    flex: 1,
-    alignItems: 'center',
-  },
-  deleteButton: {
-    backgroundColor: '#FF3B30',
-  },
-  editButtonText: {
-    color: 'white',
-    fontWeight: '600',
-    fontSize: 14,
-  },
-  moveControls: {
-    flexDirection: 'row',
-    justifyContent: 'space-around',
-    alignItems: 'center',
-    marginBottom: 15,
-  },
-  moveColumn: {
-    alignItems: 'center',
-  },
-  moveRow: {
-    flexDirection: 'row',
-    gap: 10,
-    marginVertical: 10,
-  },
-  moveButton: {
-    backgroundColor: '#E5E5EA',
-    paddingHorizontal: 12,
-    paddingVertical: 8,
-    borderRadius: 8,
-    minWidth: 40,
-    alignItems: 'center',
-  },
-  moveButtonText: {
-    color: '#000',
-    fontWeight: '600',
-    fontSize: 16,
-  },
-  resizeControls: {
-    alignItems: 'center',
-  },
-  resizeRow: {
-    flexDirection: 'row',
-    gap: 8,
-    marginVertical: 4,
-  },
-  resizeButton: {
-    backgroundColor: '#E5E5EA',
-    paddingHorizontal: 12,
-    paddingVertical: 8,
-    borderRadius: 8,
-    minWidth: 45,
-    alignItems: 'center',
-  },
-  resizeButtonText: {
-    color: '#000',
-    fontWeight: '600',
-    fontSize: 12,
-  },
-  hint: {
-    color: '#666',
-    fontSize: 12,
-    textAlign: 'center',
-    marginTop: 10,
-  },
-  finishButton: {
-    backgroundColor: '#007AFF',
-    marginHorizontal: 20,
-    paddingVertical: 15,
-    borderRadius: 10,
-    alignItems: 'center',
-    marginBottom: 20,
-    shadowColor: '#007AFF',
-    shadowOffset: { width: 0, height: 2 },
-    shadowOpacity: 0.2,
-    shadowRadius: 4,
-    elevation: 3,
-  },
-  finishButtonText: {
-    color: 'white',
-    fontSize: 16,
-    fontWeight: '600',
-  },
-  footer: {
-    paddingHorizontal: 20,
-    paddingVertical: 10,
-    marginTop: 'auto',
-  },
-  footerText: {
-    color: '#666',
-    fontSize: 12,
-    textAlign: 'center',
-  },
-  loadingOverlay: {
-    ...StyleSheet.absoluteFillObject,
-    backgroundColor: 'rgba(0, 0, 0, 0.7)',
-    justifyContent: 'center',
-    alignItems: 'center',
-  },
-  loadingText: {
-    color: '#fff',
-    marginTop: 10,
-    fontSize: 16,
-  },
-=======
   container: { flex: 1 },
   safeArea: { flex: 1 },
   // Top Bar
@@ -1188,5 +715,4 @@
   // Overlays
   loadingOverlay: { ...StyleSheet.absoluteFillObject, backgroundColor: 'rgba(0, 0, 0, 0.7)', justifyContent: 'center', alignItems: 'center' },
   loadingText: { color: '#fff', marginTop: 15, fontSize: 16 },
->>>>>>> 9f66246d
 });