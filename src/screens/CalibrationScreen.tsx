--- conflicted
+++ resolved
@@ -88,12 +88,8 @@
 export default function CalibrationScreen() {
   const navigation = useNavigation();
   const route = useRoute<CalibRoute>();
-<<<<<<< HEAD
-  const { sourceUri, duration, startSec, endSec } = route.params;
-=======
   const insets = useSafeAreaInsets();
   const { sourceUri } = route.params;
->>>>>>> 9f66246d
 
   const [referenceLength, setReferenceLength] = useState('3.87');
   const [viewSize, setViewSize] = useState({ width: 0, height: 0 });
@@ -199,16 +195,7 @@
 
     const metersPerPixel = realLength / pixelDistance;
     // @ts-ignore
-<<<<<<< HEAD
-    navigation.navigate('Analyze', {
-      sourceUri,
-      startSec: startSec,
-      endSec: endSec,
-      metersPerPixel,
-    });
-=======
     navigation.navigate('Analyze', { ...route.params, metersPerPixel });
->>>>>>> 9f66246d
   };
 
   return (
